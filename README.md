# Flood Inundation Mapping Tool using the OWP HAND-FIM operational framework
<hr style="border: 1px solid black; margin: 0;">  

[![Version](https://img.shields.io/github/v/release/sdmlua/FIMserv)](https://github.com/sdmlua/FIMserv/releases)
[![Issues](https://img.shields.io/github/issues/sdmlua/FIMserv)](https://github.com/sdmlua/FIMserv/issues)
[![License: GPL v3](https://img.shields.io/badge/License-GPLv3-blue.svg)](https://opensource.org/licenses/GPL-3.0)
[![PyPI version](https://badge.fury.io/py/fimserve.svg?icon=si%3Apython)](https://badge.fury.io/py/fimserve)
[![PyPI Downloads](https://static.pepy.tech/badge/fimserve)](https://pepy.tech/projects/fimserve)
[![Publish Status](https://github.com/sdmlua/FIMserv/actions/workflows/python-publish.yml/badge.svg)](https://github.com/sdmlua/FIMserv/actions/workflows/python-publish.yml)



### **OWP HAND-FIM 'as a service' (FIMserv)**
<hr style="border: 1px solid black; margin: 0;">  

| | |
| --- | --- |
| <a href="https://sdml.ua.edu"><img src="https://sdml.ua.edu/wp-content/uploads/2023/01/SDML_logo_Sq_grey.png" alt="SDML Logo" width="400"></a> | This package presents a streamlined, user-friendly and cloud-enabled pipeline to generate Operational flood inundation map using the NOAA Office of Water Prediction (OWP) Height Above Nearest Drainage (HAND) Flood Inundation Mapping (FIM) framework using the National Water Model retrospective and forecasted streamflow. It is developed under the Surface Dynamics Modeling Lab (SDML) as part of a project funded by the Cooperative Institute for Research to Operations in Hydrology (CIROH). |


### **Background**
<hr style="border: 1px solid black; margin: 0;">  

OWP HAND-FIM is a national-scale operational flood forecasting framework (https://github.com/NOAA-OWP/inundation-mapping). It is a terrain-based fluvial flooding model that uses model-predicted streamflow and reach-averaged Synthetic Rating Curves (SRCs) to generate inundation extent and depth rasters at HUC-8 scale (Hydrologic Unit Code-8). The model can produce FIMs for all order streams within the watershed at a very low computational cost. This notebook streamline the FIM generation process or the OWP HAND-FIM framework on the cloud. It allow users to run over mutiple HUC-8s simultaneously. This model can run using any temporal resolution available from the input streamflow data (hourly, daily, monthly etc). ### **Currently we are running the FIM4.5 version for Inundation Mapping.** 

### **Package structures**
<hr style="border: 1px solid black; margin: 0;">  

This FIMserv framework is published as python package and published on [PyPI](https://pypi.org/project/fimserve/0.1.62/) [![PyPI version](https://badge.fury.io/py/fimserve.svg?icon=si%3Apython)](https://badge.fury.io/py/fimserve). It contains multiple modules to perform different functionalities which are structured into the fimserve folder while development of python packaging.
```bash
FIMserv/
├── docs/                   # Documentation (contains 'FIMserv' Tool usage sample codes)
│     ├── source/           #Contains  sphinx documentation (under development)
│     ├──code_usage.ipynb  #Contains the detailed documentation
│     └── FIMin3Steps.ipynb  #Focusing only on FIM generation within 3 steps  
├── GeoGLOWS/               # Streamflow download using GeoGLOWS hydrofabrics
├── src/
│   └── fimserve/         
│       ├── streamflowdata/ # Handles streamflow data
│       │   ├── nwmretrospectivedata.py   # Processes NWM retrospective data
│       │   ├── geoglows.py   # Module to retrieve geoglows streamflow data 
│       │   ├── usgsdata.py   # Retrieve USGS gauge station data
│       │   └── forecasteddata.py        # Processes all range forecasted streamflow data
│       ├── plots/          # Vizualization functionalities
│       ├── FIMsubset/      # Subsetting functionalities for FIM
│       │   ├── xycoord.py  # Subset using Lat, Lon 
│       │   └── shpsubset.py # Subset using boundary
│       ├── statistics/     # Statistical analysis
│       │   └── calculatestatistics.py  # Statistical analysis between NWM and USGS gauge data
│       ├── datadownload.py # Includes HUC8 data retrival and folder management module
│       ├── runFIM.py       # OWPHAND model execution
│       ├── vizualization.py # Interactive visualization of user-defined inundation files (in Jupyter Notebook)
└── tests/                  # Includes test cases for different functionality

```
**The structure of the framework consisting its applications and connection between different functionalities.** The right figure, **b)**, is the directory structure used in this package (for e.g. after using this code by following [docs/code_usage.ipynb](./docs/code_usage.ipynb)) to download and process one or multiple hucs. 

<img src="./images/flowchart.jpg" alt="Flowchart" style="border: 1px solid black; padding: 1px;">

<em>Fig. (a)A complete workflow demonstrating the framework architecture, and (b) directory structure as it appears on the user's system after using the FIMserv for FIM generation.</em>
### **Tool Usage**
<hr style="border: 1px solid black; margin: 0;">  

Although not mandatory, 
**we strongly recommend users create a virtual environment and install this package on that virtual environment to avoid the conflict between system dependencies and package dependencies.**

**‼️ If your system doesnot have git, install it first. Download link of git for windows or MacOS: https://git-scm.com/downloads**

**For conda users**
```bash
#creating a virtual environment using conda
conda create --name fimserve python==3.10

#Activate environment
conda activate fimserve
```

**If you don't have conda**
```bash
#create a virtual env using 'venv'
python -m venv fimserve python==3.10

#activate environment
#For MAC Users
source fimserve/bin/activate

#For WINDOW Users
fimserve\Scripts\activate
```

**Once Virtual env is ready, install or add fimserve into your workflows**
```bash
#Using pip
<<<<<<< HEAD
pip install uv
uv pip install fimserve 
'OR'
pip install fimserve
=======
pip install fimserve== 0.1.82 (check for the PyPI version mentioned above)
>>>>>>> 70a0f3e0

#OR add using poetry to your framework development for quick FIM generation
poetry add fimserve
```

**FIM generation only in 3 steps using fimserve framework**

This framework have multiple other funtionalities, but the most important is to generate the FIM. The following step is the standard way to generate FIM using OWP Operation FIM framework with FIMserv. This is just a quick 3 steps for one huc and one event, user can use this framework as many case and event as per thier requirement. The google colab version of **FIMin3Steps is here**- [![Google Colab](https://colab.research.google.com/assets/colab-badge.svg)](https://colab.research.google.com/drive/1LLagzuLKTDu3WzwjqRoIgnn2iiAveU2f?usp=sharing) 

```bash
#Import framework once it is installed in your workflows
import fimserve as fm

# Initialize necessary variables
huc = "03020202"        #HUC8 ID
start_date = "2016-10-08"   #Start date of the streamflow data
end_date = "2016-10-10"     #End date of the streamflow data

value_time = ["2016-10-09 03:00:00"]   #Time of the streamflow data user want to generate FIM within start_date and end_date
```
**Step 1. Download HUC8 data**

OWP HAND FIM model runs at HUC-8 watershed scale. User need to identify the HUC8 ID for their specific region of interest. In this example we are using the Neuse River Flooding in North Carolina from Hurricane Mathhew,2016. The HUC8 id is 03020202. The locations and informations about the HUC8 IDs are available here in: **<a href="https://ualabama.maps.arcgis.com/apps/instant/basic/index.html?appid=88789b151b50430d8e840d573225b36b" target="_blank">ArcGIS Instant App</a>**.

```bash
fm.DownloadHUC8(huc)    #Download the HUC8 data
```
**Step 2. Get the NWM Streamflow data**

Users can retrieve NWM forecasted and retrospective data for a specified date range (start date to end date). Additionally, they can store streamflow data for a specific date, as defined by value_times, during the initialization process to generate FIM.
```bash
fm.getNWMretrospectivedata(start_date, end_date, huc, value_time)
```
**Step 3. Generate the Flood Inundation Mapping**

This functionality automatically uses the recently downloaded and stored streamflow to generate FIM. This automation is based on the HUCID.

```bash
fm.runOWPHANDFIM(huc)       #Run the OWP-HAND FIM with the NWM retrospective streamflow data
```

Then there are a lot of different modules/funtionalities related to Syntetic Rating Curve (SRCs) analysis, NWM and USGS streamflow Evaluation, Subsetting of FIM, Domain filtering etc. For reference to run, [Here (docs/code_usage.ipynb)](./docs/code_usage.ipynb) is the sample usage of this FIMserv tool and which covers all modules in detailed and to generate FIM only, follow this shorter, FIM in 3 steps version [Here (docs/FIMin3steps.ipynb)](./docs/FIMin3steps.ipynb). 

Use Google Colab. Here is **Detailed code Usage of FIMserv in Google Colab**: [![Google Colab](https://colab.research.google.com/assets/colab-badge.svg)](https://colab.research.google.com/drive/1mAjgkkCvR3Tcbdz48SwlkHmEo1GZvsh7?usp=sharing)


**Different HUC8 IDs, USGS gauge stations and flowline information that might be required to further understand/running this framework can be found in this <a href="https://ualabama.maps.arcgis.com/apps/instant/basic/index.html?appid=88789b151b50430d8e840d573225b36b" target="_blank">ArcGIS Instant App</a>.** 

### **Citing This Tool**
Anupal Baruah, Supath Dhital, Sagy Cohen, et al. **FIMserv v.1.0: A Tool for Streamlining Flood Inundation Mapping (FIM) Using the United States Operational Hydrological Forecasting Framework**. *Environmental Modelling & Software*, **Volume 192**, 2025, 106581. [https://doi.org/10.1016/j.envsoft.2025.106581](https://doi.org/10.1016/j.envsoft.2025.106581)
### **Acknowledgements**
<hr style="border: 1px solid black; margin: 0;">  

| | |
| --- | --- |
| ![alt text](https://ciroh.ua.edu/wp-content/uploads/2022/08/CIROHLogo_200x200.png) | Funding for this project was provided by the National Oceanic & Atmospheric Administration (NOAA), awarded to the Cooperative Institute for Research to Operations in Hydrology (CIROH) through the NOAA Cooperative Agreement with The University of Alabama (NA22NWS4320003). |
| | We would like to acknowledge the TEEHR script developed by RTI International (https://github.com/RTIInternational/teehr). We use this script to get NWM discharge quickly.|

### **For More Information**
<hr style="border: 1px solid black; margin: 0;">  

#### **Contact**

<a href="https://geography.ua.edu/people/sagy-cohen/" target="_blank">Dr. Sagy Cohen</a>
 (sagy.cohen@ua.edu),
Dr Anupal Baruah,(abaruah@ua.edu), Supath Dhital (sdhital@crimson.ua.edu)<|MERGE_RESOLUTION|>--- conflicted
+++ resolved
@@ -91,14 +91,11 @@
 **Once Virtual env is ready, install or add fimserve into your workflows**
 ```bash
 #Using pip
-<<<<<<< HEAD
 pip install uv
 uv pip install fimserve 
 'OR'
 pip install fimserve
-=======
-pip install fimserve== 0.1.82 (check for the PyPI version mentioned above)
->>>>>>> 70a0f3e0
+
 
 #OR add using poetry to your framework development for quick FIM generation
 poetry add fimserve
